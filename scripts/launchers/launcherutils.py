--- conflicted
+++ resolved
@@ -120,7 +120,6 @@
             self.mpirun_cmd=mpirun_cmd
 
         if self.check_key('exp_mpirun_hosts'):
-<<<<<<< HEAD
             try:
                 psh=importlib.import_module('psh')
             except ModuleNotFoundError as me:
@@ -147,12 +146,9 @@
                     if not success:
                         self.logerror('One or more host connection failures. Cannot continue.')
                         raise ValueError()
-   
-=======
->>>>>>> b54d3988
             self.mpirun_cmd += " {} -H {} ".format( self.vdict['exp_mpirun_args'], self.vdict['exp_mpirun_hosts'])
         else:
-            self.mpirun_cmd += " {}".format(self.vdict['exp_mpirun_args'])
+            self.mpirun_cmd += " {} ".format(self.vdict['exp_mpirun_args'])
         if not self.check_key('exp_mpirun_num_tasks'): num_tasks=1
         else: num_tasks=self.vdict['exp_mpirun_num_tasks']
         self.mpirun_cmd += " -np {} ".format(self.vdict['exp_mpirun_num_tasks'])
